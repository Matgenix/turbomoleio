<<<<<<< HEAD
$title
dscf
$symmetry c1
=======
$symmetry c1 n
>>>>>>> 185b37d5
$user-defined bonds    file=coord
$coord    file=coord
$optimize
 internal   off
 redundant  off
 cartesian  on
 global     off
 basis      off
$atoms
li 1                                                                           \
   basis =li SV(P)
h  2                                                                           \
   basis =h SV(P)
$basis    file=basis
$scfmo   file=mos
$scfiterlimit      200
$thize     0.10000000E-04
$thime        5
$scfdamp   start=0.300  step=0.050  min=0.100
$scfdump
$scfintunit
 unit=30       size=0        file=twoint
$scfdiis
$maxcor    500 MiB  per_core
$scforbitalshift  automatic=.1
$drvopt
   cartesian  on
   basis      off
   global     off
   hessian    on
   dipole     on
   nuclear polarizability
$interconversion  off
   qconv=1.d-7
   maxiter=25
$coordinateupdate
   dqmax=0.3
   interpolate  on
   statistics    5
$forceupdate
   ahlrichs numgeo=0  mingeo=3 maxgeo=4 modus=<g|dq> dynamic fail=0.3
   threig=0.005  reseig=0.005  thrbig=3.0  scale=1.00  damping=0.0
$forceinit on
   diag=default
$energy    file=energy
$grad    file=gradient
$forceapprox    file=forceapprox
$dft
    functional   b-p
    gridsize   m3
$rundimensions
   natoms=2
   nbf(CAO)=8
   nbf(AO)=8
$last step     define
$periodic 3
$cell
   5.345185132166401   5.345185132166401   5.345185132166402   60.0 60.0 60.0
$kpoints
   nkpoints 1 1 1
$riper
   lmaxmom 3
   sigma 0.01
   nctrgt 3
   wsicl 2.0
   epsbext 1.0d-2
   thrints 1.0d-8
   lenonly on
$optcell
$scfconv 3
$title
dscf
$closed shells
 a       1-2                                    ( 2 )
$end<|MERGE_RESOLUTION|>--- conflicted
+++ resolved
@@ -1,10 +1,6 @@
-<<<<<<< HEAD
 $title
 dscf
 $symmetry c1
-=======
-$symmetry c1 n
->>>>>>> 185b37d5
 $user-defined bonds    file=coord
 $coord    file=coord
 $optimize
